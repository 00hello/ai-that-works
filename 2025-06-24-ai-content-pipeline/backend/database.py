import os
from typing import List, Optional
from supabase import create_client, Client
from models import Video, Draft, Feedback
import os
from datetime import datetime
from supabase import create_client, Client

<<<<<<< HEAD

class Database:
    def __init__(self):
        self.client: Client = None
        self._initialize_client()
    
    def _initialize_client(self):
        """Initialize Supabase client"""
        url = os.getenv("SUPABASE_URL")
        key = os.getenv("SUPABASE_ANON_KEY")
        
        if not url or not key:
            raise ValueError("SUPABASE_URL and SUPABASE_ANON_KEY must be set in environment")
        
        self.client = create_client(url, key)
    
    # Video operations
    async def create_video(self, video: Video) -> Video:
        """Create a new video record"""
        try:
            data = {
                "id": video.id,
                "title": video.title,
                "duration": video.duration,
                "youtube_url": video.youtube_url,
                "status": video.status,
                "created_at": video.created_at.isoformat(),
                "summary_points": video.summary_points
            }
            
            result = self.client.table("videos").insert(data).execute()
            return Video(**result.data[0])
        except Exception as e:
            raise Exception(f"Failed to create video: {str(e)}")
    
    async def get_video(self, video_id: str) -> Optional[Video]:
        """Get video by ID"""
        try:
            result = self.client.table("videos").select("*").eq("id", video_id).execute()
            if result.data:
                return Video(**result.data[0])
            return None
        except Exception as e:
            raise Exception(f"Failed to get video: {str(e)}")
    
    async def update_video(self, video_id: str, updates: dict) -> Optional[Video]:
        """Update video record"""
        try:
            result = self.client.table("videos").update(updates).eq("id", video_id).execute()
            if result.data:
                return Video(**result.data[0])
            return None
        except Exception as e:
            raise Exception(f"Failed to update video: {str(e)}")
    
    # Draft operations
    async def create_draft(self, draft: Draft) -> Draft:
        """Create a new draft record"""
        try:
            data = {
                "id": draft.id,
                "video_id": draft.video_id,
                "email_content": draft.email_content,
                "x_content": draft.x_content,
                "linkedin_content": draft.linkedin_content,
                "created_at": draft.created_at.isoformat(),
                "version": draft.version
            }
            
            result = self.client.table("drafts").insert(data).execute()
            return Draft(**result.data[0])
        except Exception as e:
            raise Exception(f"Failed to create draft: {str(e)}")
    
    async def get_drafts_by_video(self, video_id: str) -> List[Draft]:
        """Get all drafts for a video"""
        try:
            result = self.client.table("drafts").select("*").eq("video_id", video_id).execute()
            return [Draft(**item) for item in result.data]
        except Exception as e:
            raise Exception(f"Failed to get drafts: {str(e)}")
    
    async def get_draft(self, draft_id: str) -> Optional[Draft]:
        """Get draft by ID"""
        try:
            result = self.client.table("drafts").select("*").eq("id", draft_id).execute()
            if result.data:
                return Draft(**result.data[0])
            return None
        except Exception as e:
            raise Exception(f"Failed to get draft: {str(e)}")
    
    # Feedback operations
    async def create_feedback(self, feedback: Feedback) -> Feedback:
        """Create a new feedback record"""
        try:
            data = {
                "id": feedback.id,
                "draft_id": feedback.draft_id,
                "content": feedback.content,
                "created_at": feedback.created_at.isoformat()
            }
            
            result = self.client.table("feedback").insert(data).execute()
            return Feedback(**result.data[0])
        except Exception as e:
            raise Exception(f"Failed to create feedback: {str(e)}")
    
    async def get_feedback_by_draft(self, draft_id: str) -> List[Feedback]:
        """Get all feedback for a draft"""
        try:
            result = self.client.table("feedback").select("*").eq("draft_id", draft_id).execute()
            return [Feedback(**item) for item in result.data]
        except Exception as e:
            raise Exception(f"Failed to get feedback: {str(e)}")
    
    async def test_connection(self) -> bool:
        """Test database connection"""
        try:
            # Simple query to test connection
            self.client.table("videos").select("count", count="exact").execute()
            return True
        except Exception as e:
            print(f"Database connection test failed: {str(e)}")
            return False


# Global database instance
db = Database()
=======
class SupabaseDatabase:
    def __init__(self):
        supabase_url = os.getenv("SUPABASE_URL")
        supabase_key = os.getenv("SUPABASE_ANON_KEY")
        
        if not supabase_url or not supabase_key:
            print("WARNING: Supabase credentials not configured. Using stub database.")
            print("To use real Supabase database, set SUPABASE_URL and SUPABASE_ANON_KEY environment variables.")
            self.client = None
            self._use_stub = True
        else:
            try:
                self.client: Client = create_client(supabase_url, supabase_key)
                self._use_stub = False
            except ImportError:
                print("WARNING: Supabase library not available. Using stub database.")
                self.client = None
                self._use_stub = True
            except Exception as e:
                print(f"WARNING: Failed to initialize Supabase client: {e}. Using stub database.")
                self.client = None
                self._use_stub = True
    
    async def create_video(self, video: Video) -> None:
        """Create a new video record"""
        if self._use_stub:
            # Fallback to stub implementation
            self._stub_videos[video.id] = video
            return
            
        video_data = {
            "id": video.id,
            "title": video.title,
            "duration": video.duration,
            "zoom_meeting_id": video.zoom_meeting_id,
            "youtube_url": video.youtube_url,
            "status": video.status,
            "created_at": video.created_at.isoformat(),
            "summary_points": video.summary_points
        }
        
        result = self.client.table("videos").insert(video_data).execute()
        if result.data is None:
            raise Exception("Failed to create video")
    
    async def get_video(self, video_id: str) -> Optional[Video]:
        """Get video by ID"""
        if self._use_stub:
            return self._stub_videos.get(video_id)
            
        result = self.client.table("videos").select("*").eq("id", video_id).execute()
        
        if not result.data:
            return None
        
        video_data = result.data[0]
        return Video(
            id=video_data["id"],
            title=video_data["title"],
            duration=video_data["duration"],
            zoom_meeting_id=video_data["zoom_meeting_id"],
            youtube_url=video_data.get("youtube_url"),
            status=video_data["status"],
            created_at=datetime.fromisoformat(video_data["created_at"]),
            summary_points=video_data.get("summary_points")
        )
    
    async def update_video(self, video_id: str, updates: Dict[str, Any]) -> None:
        """Update video fields"""
        if self._use_stub:
            if video_id in self._stub_videos:
                video = self._stub_videos[video_id]
                for key, value in updates.items():
                    if hasattr(video, key):
                        setattr(video, key, value)
            return
            
        # Convert datetime to ISO format if present
        update_data = {}
        for key, value in updates.items():
            if isinstance(value, datetime):
                update_data[key] = value.isoformat()
            else:
                update_data[key] = value
        
        result = self.client.table("videos").update(update_data).eq("id", video_id).execute()
        if result.data is None:
            raise Exception(f"Failed to update video {video_id}")
    
    async def get_drafts_by_video(self, video_id: str) -> List[Draft]:
        """Get all drafts for a video"""
        if self._use_stub:
            return [d for d in self._stub_drafts.values() if d.video_id == video_id]
            
        result = self.client.table("drafts").select("*").eq("video_id", video_id).order("created_at", desc=True).execute()
        
        drafts = []
        for draft_data in result.data:
            drafts.append(Draft(
                id=draft_data["id"],
                video_id=draft_data["video_id"],
                email_content=draft_data["email_content"],
                x_content=draft_data["x_content"],
                linkedin_content=draft_data["linkedin_content"],
                created_at=datetime.fromisoformat(draft_data["created_at"]),
                version=draft_data["version"]
            ))
        
        return drafts
    
    async def create_draft(self, draft: Draft) -> None:
        """Create a new draft"""
        if self._use_stub:
            self._stub_drafts[draft.id] = draft
            return
            
        draft_data = {
            "id": draft.id,
            "video_id": draft.video_id,
            "email_content": draft.email_content,
            "x_content": draft.x_content,
            "linkedin_content": draft.linkedin_content,
            "created_at": draft.created_at.isoformat(),
            "version": draft.version
        }
        
        result = self.client.table("drafts").insert(draft_data).execute()
        if result.data is None:
            raise Exception("Failed to create draft")
    
    async def get_draft(self, draft_id: str) -> Optional[Draft]:
        """Get draft by ID"""
        if self._use_stub:
            return self._stub_drafts.get(draft_id)
            
        result = self.client.table("drafts").select("*").eq("id", draft_id).execute()
        
        if not result.data:
            return None
        
        draft_data = result.data[0]
        return Draft(
            id=draft_data["id"],
            video_id=draft_data["video_id"],
            email_content=draft_data["email_content"],
            x_content=draft_data["x_content"],
            linkedin_content=draft_data["linkedin_content"],
            created_at=datetime.fromisoformat(draft_data["created_at"]),
            version=draft_data["version"]
        )
    
    async def create_feedback(self, feedback: Feedback) -> None:
        """Create new feedback"""
        if self._use_stub:
            self._stub_feedback[feedback.id] = feedback
            return
            
        feedback_data = {
            "id": feedback.id,
            "draft_id": feedback.draft_id,
            "content": feedback.content,
            "created_at": feedback.created_at.isoformat()
        }
        
        result = self.client.table("feedback").insert(feedback_data).execute()
        if result.data is None:
            raise Exception("Failed to create feedback")
    
    # Stub storage for fallback mode
    _stub_videos = {}
    _stub_drafts = {}
    _stub_feedback = {}

# Global database instance
db = SupabaseDatabase()
>>>>>>> bb695721
<|MERGE_RESOLUTION|>--- conflicted
+++ resolved
@@ -1,142 +1,10 @@
-import os
-from typing import List, Optional
-from supabase import create_client, Client
+# Temporary database implementation - will be replaced by Infrastructure Agent
+from typing import List, Optional, Dict, Any
 from models import Video, Draft, Feedback
 import os
 from datetime import datetime
 from supabase import create_client, Client
 
-<<<<<<< HEAD
-
-class Database:
-    def __init__(self):
-        self.client: Client = None
-        self._initialize_client()
-    
-    def _initialize_client(self):
-        """Initialize Supabase client"""
-        url = os.getenv("SUPABASE_URL")
-        key = os.getenv("SUPABASE_ANON_KEY")
-        
-        if not url or not key:
-            raise ValueError("SUPABASE_URL and SUPABASE_ANON_KEY must be set in environment")
-        
-        self.client = create_client(url, key)
-    
-    # Video operations
-    async def create_video(self, video: Video) -> Video:
-        """Create a new video record"""
-        try:
-            data = {
-                "id": video.id,
-                "title": video.title,
-                "duration": video.duration,
-                "youtube_url": video.youtube_url,
-                "status": video.status,
-                "created_at": video.created_at.isoformat(),
-                "summary_points": video.summary_points
-            }
-            
-            result = self.client.table("videos").insert(data).execute()
-            return Video(**result.data[0])
-        except Exception as e:
-            raise Exception(f"Failed to create video: {str(e)}")
-    
-    async def get_video(self, video_id: str) -> Optional[Video]:
-        """Get video by ID"""
-        try:
-            result = self.client.table("videos").select("*").eq("id", video_id).execute()
-            if result.data:
-                return Video(**result.data[0])
-            return None
-        except Exception as e:
-            raise Exception(f"Failed to get video: {str(e)}")
-    
-    async def update_video(self, video_id: str, updates: dict) -> Optional[Video]:
-        """Update video record"""
-        try:
-            result = self.client.table("videos").update(updates).eq("id", video_id).execute()
-            if result.data:
-                return Video(**result.data[0])
-            return None
-        except Exception as e:
-            raise Exception(f"Failed to update video: {str(e)}")
-    
-    # Draft operations
-    async def create_draft(self, draft: Draft) -> Draft:
-        """Create a new draft record"""
-        try:
-            data = {
-                "id": draft.id,
-                "video_id": draft.video_id,
-                "email_content": draft.email_content,
-                "x_content": draft.x_content,
-                "linkedin_content": draft.linkedin_content,
-                "created_at": draft.created_at.isoformat(),
-                "version": draft.version
-            }
-            
-            result = self.client.table("drafts").insert(data).execute()
-            return Draft(**result.data[0])
-        except Exception as e:
-            raise Exception(f"Failed to create draft: {str(e)}")
-    
-    async def get_drafts_by_video(self, video_id: str) -> List[Draft]:
-        """Get all drafts for a video"""
-        try:
-            result = self.client.table("drafts").select("*").eq("video_id", video_id).execute()
-            return [Draft(**item) for item in result.data]
-        except Exception as e:
-            raise Exception(f"Failed to get drafts: {str(e)}")
-    
-    async def get_draft(self, draft_id: str) -> Optional[Draft]:
-        """Get draft by ID"""
-        try:
-            result = self.client.table("drafts").select("*").eq("id", draft_id).execute()
-            if result.data:
-                return Draft(**result.data[0])
-            return None
-        except Exception as e:
-            raise Exception(f"Failed to get draft: {str(e)}")
-    
-    # Feedback operations
-    async def create_feedback(self, feedback: Feedback) -> Feedback:
-        """Create a new feedback record"""
-        try:
-            data = {
-                "id": feedback.id,
-                "draft_id": feedback.draft_id,
-                "content": feedback.content,
-                "created_at": feedback.created_at.isoformat()
-            }
-            
-            result = self.client.table("feedback").insert(data).execute()
-            return Feedback(**result.data[0])
-        except Exception as e:
-            raise Exception(f"Failed to create feedback: {str(e)}")
-    
-    async def get_feedback_by_draft(self, draft_id: str) -> List[Feedback]:
-        """Get all feedback for a draft"""
-        try:
-            result = self.client.table("feedback").select("*").eq("draft_id", draft_id).execute()
-            return [Feedback(**item) for item in result.data]
-        except Exception as e:
-            raise Exception(f"Failed to get feedback: {str(e)}")
-    
-    async def test_connection(self) -> bool:
-        """Test database connection"""
-        try:
-            # Simple query to test connection
-            self.client.table("videos").select("count", count="exact").execute()
-            return True
-        except Exception as e:
-            print(f"Database connection test failed: {str(e)}")
-            return False
-
-
-# Global database instance
-db = Database()
-=======
 class SupabaseDatabase:
     def __init__(self):
         supabase_url = os.getenv("SUPABASE_URL")
@@ -311,5 +179,4 @@
     _stub_feedback = {}
 
 # Global database instance
-db = SupabaseDatabase()
->>>>>>> bb695721
+db = SupabaseDatabase()