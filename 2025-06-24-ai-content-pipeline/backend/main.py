--- conflicted
+++ resolved
@@ -1,28 +1,10 @@
-from fastapi import FastAPI, HTTPException, status
+from fastapi import FastAPI, HTTPException
 from fastapi.middleware.cors import CORSMiddleware
+from pydantic import BaseModel
 from typing import List, Optional
 import uuid
 from datetime import datetime
-<<<<<<< HEAD
-import os
-from dotenv import load_dotenv
-
-from models import (
-    VideoImportRequest, DraftUpdateRequest, FeedbackRequest,
-    Video, Draft, Feedback,
-    VideoImportResponse, VideoResponse, SummaryResponse, 
-    DraftsListResponse, DraftSaveResponse, FeedbackResponse, StatusResponse,
-    ZoomRecordingsResponse, ZoomRecording,
-    ZoomMeetingRecordings, ZoomMeetingsResponse
-)
-from database import db
-from zoom_client import zoom_client
-
-# Load environment variables
-load_dotenv()
-=======
 from job_processor import create_video_processing_job, get_job_status, get_queue_status
->>>>>>> 0357d96d
 
 app = FastAPI(title="AI Content Pipeline API", version="1.0.0")
 
@@ -35,13 +17,6 @@
     allow_headers=["*"],
 )
 
-<<<<<<< HEAD
-# Validate required environment variables
-required_env_vars = ["SUPABASE_URL", "SUPABASE_ANON_KEY"]
-missing_vars = [var for var in required_env_vars if not os.getenv(var)]
-if missing_vars:
-    print(f"WARNING: Missing environment variables: {', '.join(missing_vars)}")
-=======
 # Pydantic models
 class VideoImportRequest(BaseModel):
     zoom_meeting_id: str
@@ -77,237 +52,13 @@
 
 class FeedbackRequest(BaseModel):
     content: str
->>>>>>> 0357d96d
 
 @app.get("/")
 async def root():
     return {"message": "AI Content Pipeline API"}
 
-@app.post("/videos/import", status_code=status.HTTP_202_ACCEPTED, response_model=VideoImportResponse)
+@app.post("/videos/import")
 async def import_video(request: VideoImportRequest):
-<<<<<<< HEAD
-    """Queue Zoom download - returns video ID immediately"""
-    video_id = str(uuid.uuid4())
-    
-    # Create video record
-    video = Video(
-        id=video_id,
-        zoom_meeting_id=request.zoom_meeting_id,
-        title=f"Zoom Meeting {request.zoom_meeting_id}",
-        duration=3600,  # 1 hour
-        status="processing",
-        created_at=datetime.now()
-    )
-    
-    try:
-        await db.create_video(video)
-        return VideoImportResponse(video_id=video_id, status="queued")
-    except Exception as e:
-        print(f"Error creating video: {e}")
-        raise HTTPException(status_code=status.HTTP_500_INTERNAL_SERVER_ERROR, detail=str(e))
-
-@app.get("/videos/{video_id}", response_model=VideoResponse)
-async def get_video(video_id: str):
-    """Get video details + drafts"""
-    try:
-        video = await db.get_video(video_id)
-        if not video:
-            raise HTTPException(status_code=status.HTTP_404_NOT_FOUND, detail="Video not found")
-        
-        video_drafts = await db.get_drafts_by_video(video_id)
-        return VideoResponse(video=video, drafts=video_drafts)
-    except HTTPException:
-        raise
-    except Exception as e:
-        print(f"Error getting video {video_id}: {e}")
-        raise HTTPException(status_code=status.HTTP_500_INTERNAL_SERVER_ERROR, detail=str(e))
-
-@app.post("/videos/{video_id}/summarize", status_code=status.HTTP_202_ACCEPTED, response_model=StatusResponse)
-async def trigger_summarize(video_id: str):
-    """Trigger Gemini pipeline"""
-    try:
-        video = await db.get_video(video_id)
-        if not video:
-            raise HTTPException(status_code=status.HTTP_404_NOT_FOUND, detail="Video not found")
-        
-        # Simulate processing - update status and add sample summary points
-        updates = {
-            "status": "processing",
-            "summary_points": [
-                "Key point 1: Introduction to AI content pipeline",
-                "Key point 2: Benefits of automated content generation",
-                "Key point 3: Best practices for implementation"
-            ]
-        }
-        
-        await db.update_video(video_id, updates)
-        return StatusResponse(status="summarization started")
-    except HTTPException:
-        raise
-    except Exception as e:
-        print(f"Error triggering summarize for video {video_id}: {e}")
-        raise HTTPException(status_code=status.HTTP_500_INTERNAL_SERVER_ERROR, detail=str(e))
-
-@app.get("/videos/{video_id}/summary", response_model=SummaryResponse)
-async def get_summary(video_id: str):
-    """Get summary points"""
-    try:
-        video = await db.get_video(video_id)
-        if not video:
-            raise HTTPException(status_code=status.HTTP_404_NOT_FOUND, detail="Video not found")
-        
-        return SummaryResponse(summary_points=video.summary_points or [])
-    except HTTPException:
-        raise
-    except Exception as e:
-        print(f"Error getting summary for video {video_id}: {e}")
-        raise HTTPException(status_code=status.HTTP_500_INTERNAL_SERVER_ERROR, detail=str(e))
-
-@app.get("/videos/{video_id}/drafts", response_model=DraftsListResponse)
-async def list_drafts(video_id: str):
-    """List draft history"""
-    try:
-        video = await db.get_video(video_id)
-        if not video:
-            raise HTTPException(status_code=status.HTTP_404_NOT_FOUND, detail="Video not found")
-        
-        video_drafts = await db.get_drafts_by_video(video_id)
-        return DraftsListResponse(drafts=video_drafts)
-    except HTTPException:
-        raise
-    except Exception as e:
-        print(f"Error listing drafts for video {video_id}: {e}")
-        raise HTTPException(status_code=status.HTTP_500_INTERNAL_SERVER_ERROR, detail=str(e))
-
-@app.post("/videos/{video_id}/drafts", response_model=DraftSaveResponse)
-async def save_drafts(video_id: str, request: DraftUpdateRequest):
-    """Save edited drafts"""
-    try:
-        video = await db.get_video(video_id)
-        if not video:
-            raise HTTPException(status_code=status.HTTP_404_NOT_FOUND, detail="Video not found")
-        
-        draft_id = str(uuid.uuid4())
-        
-        # Create new draft
-        draft = Draft(
-            id=draft_id,
-            video_id=video_id,
-            email_content=request.email_content,
-            x_content=request.x_content,
-            linkedin_content=request.linkedin_content,
-            created_at=datetime.now(),
-            version=1
-        )
-        
-        await db.create_draft(draft)
-        return DraftSaveResponse(draft_id=draft_id, status="saved")
-    except HTTPException:
-        raise
-    except Exception as e:
-        print(f"Error saving draft for video {video_id}: {e}")
-        raise HTTPException(status_code=status.HTTP_500_INTERNAL_SERVER_ERROR, detail=str(e))
-
-@app.post("/drafts/{draft_id}/feedback", response_model=FeedbackResponse)
-async def add_feedback(draft_id: str, request: FeedbackRequest):
-    """Add feedback"""
-    try:
-        draft = await db.get_draft(draft_id)
-        if not draft:
-            raise HTTPException(status_code=status.HTTP_404_NOT_FOUND, detail="Draft not found")
-        
-        feedback_id = str(uuid.uuid4())
-        
-        feedback = Feedback(
-            id=feedback_id,
-            draft_id=draft_id,
-            content=request.content,
-            created_at=datetime.now()
-        )
-        
-        await db.create_feedback(feedback)
-        return FeedbackResponse(feedback_id=feedback_id, status="added")
-    except HTTPException:
-        raise
-    except Exception as e:
-        print(f"Error adding feedback for draft {draft_id}: {e}")
-        raise HTTPException(status_code=status.HTTP_500_INTERNAL_SERVER_ERROR, detail=str(e))
-
-@app.get("/test/supabase")
-async def test_supabase():
-    """Test Supabase connection and credentials"""
-    try:
-        # Test database connection by trying to get a count
-        from database import db
-        # Try a simple operation to test connection
-        result = db.client.table("videos").select("count", count="exact").execute()
-        return {
-            "status": "connected", 
-            "message": "Supabase credentials valid",
-            "tables_accessible": True
-        }
-    except Exception as e:
-        print(f"Supabase test failed: {e}")
-        raise HTTPException(
-            status_code=status.HTTP_500_INTERNAL_SERVER_ERROR, 
-            detail=f"Supabase connection failed: {str(e)}"
-        )
-
-@app.get("/test/zoom")  
-async def test_zoom():
-    """Test Zoom API credentials"""
-    zoom_api_key = os.getenv("ZOOM_API_KEY")
-    zoom_api_secret = os.getenv("ZOOM_API_SECRET")
-    
-    if not zoom_api_key or not zoom_api_secret:
-        raise HTTPException(status_code=status.HTTP_500_INTERNAL_SERVER_ERROR,
-                          detail="Zoom API credentials not configured")
-    
-    try:
-        # Simple credentials validation
-        return {"status": "configured", "message": "Zoom API credentials found"}
-    except Exception as e:
-        raise HTTPException(status_code=status.HTTP_500_INTERNAL_SERVER_ERROR,
-                          detail=f"Zoom API test failed: {str(e)}")
-
-@app.get("/zoom/recordings", response_model=ZoomMeetingsResponse)
-async def get_zoom_recordings(
-    from_date: Optional[str] = None,
-    to_date: Optional[str] = None,
-    user_id: str = "me"
-):
-    """Fetch existing Zoom recordings, grouped by meeting"""
-    try:
-        recordings_data = zoom_client.get_recordings(
-            user_id=user_id,
-            from_date=from_date,
-            to_date=to_date
-        )
-        # Group by meeting_id
-        meetings = {}
-        for rec in recordings_data:
-            m_id = rec["meeting_id"]
-            if m_id not in meetings:
-                meetings[m_id] = {
-                    "meeting_id": m_id,
-                    "meeting_title": rec["meeting_title"],
-                    "recording_start": rec["recording_start"],
-                    "recording_end": rec["recording_end"],
-                    "recordings": []
-                }
-            meetings[m_id]["recordings"].append(ZoomRecording(**rec))
-        meetings_list = [ZoomMeetingRecordings(**m) for m in meetings.values()]
-        return ZoomMeetingsResponse(
-            meetings=meetings_list,
-            total_count=len(meetings_list)
-        )
-    except Exception as e:
-        print(f"Error fetching Zoom recordings: {e}")
-        raise HTTPException(
-            status_code=status.HTTP_500_INTERNAL_SERVER_ERROR,
-            detail=f"Failed to fetch Zoom recordings: {str(e)}"
-        )
-=======
     """Queue Zoom download and AI processing - returns job ID immediately"""
     job_id = create_video_processing_job(request.zoom_meeting_id)
     return {"job_id": job_id, "meeting_id": request.zoom_meeting_id, "status": "queued"}
@@ -364,9 +115,7 @@
         raise HTTPException(status_code=500, detail="AI content not available")
     
     return result["ai_content"]
->>>>>>> 0357d96d
 
 if __name__ == "__main__":
     import uvicorn
-    port = int(os.getenv("PORT", 8000))
-    uvicorn.run("main:app", host="0.0.0.0", port=port, reload=True)+    uvicorn.run(app, host="0.0.0.0", port=8000) 