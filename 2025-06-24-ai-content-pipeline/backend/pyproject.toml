--- conflicted
+++ resolved
@@ -16,10 +16,7 @@
     "google-auth-oauthlib>=1.2.0",
     "google-api-python-client>=2.130.0",
     "baml-py==0.90.2",
-<<<<<<< HEAD
-    "requests>=2.31.0",
-=======
->>>>>>> 0357d96d
+    "requests>=2.31.0"
 ]
 
 [project.optional-dependencies]
